--- conflicted
+++ resolved
@@ -4,16 +4,12 @@
 from sklearn.metrics import mean_squared_error
 from sklearn.utils.validation import check_is_fitted
 
-<<<<<<< HEAD
 from sktime.utils.validation.forecasting import validate_fh
 from sktime.utils.validation.forecasting import validate_X
 from sktime.utils.validation.forecasting import validate_y
 from sktime.utils.validation.forecasting import validate_y_X
-=======
-from sktime.utils.validation import validate_fh
 from sktime.utils.data_container import get_time_index, tabularise
 
->>>>>>> 893b44da
 
 __all__ = ["BaseForecaster", "BaseSingleSeriesForecaster", "BaseUpdateableForecaster"]
 __author__ = ['Markus Löning']
@@ -153,7 +149,6 @@
 
         return np.sqrt(mean_squared_error(y_true, y_pred, sample_weight=sample_weight))
 
-<<<<<<< HEAD
     @staticmethod
     def _get_y_index(y):
         """Helper function to get (time) index of y used in fitting for later comparison
@@ -162,78 +157,6 @@
         y = y.iloc[0]
         index = y.index if hasattr(y, 'index') else pd.RangeIndex(len(y))
         return index
-=======
-    def _validate_X_y(self, y, X=None):
-        """Helper function to check input data for forecasters
-
-        Parameters
-        ----------
-        y : pandas.Series
-            Time series to forecast.
-        X : pandas.DataFrame
-            Dataframe with exogenous data
-        """
-        # TODO add more input checks for consistency of X and y
-        self._validate_y(y)
-        self._validate_X(X)
-
-    @staticmethod
-    def _validate_y(y):
-        """
-        Helper function to check input data for forecasters
-
-        Parameters
-        ----------
-        y : pandas.Series
-            Time series to forecast.
-        """
-        # Check if pandas series
-        if not isinstance(y, pd.Series):
-            raise ValueError(f'``y`` must be a pandas Series, but found: {type(y)}')
-
-        # Check if single row
-        if not y.shape[0] == 1:
-            raise ValueError(f'``y`` must consist of a pandas Series with a single row, '
-                             f'but found: {y.shape[0]} rows')
-
-        # Check if contained time series is either pandas series or numpy array
-        s = y.iloc[0]
-        if not isinstance(s, (np.ndarray, pd.Series)):
-            raise ValueError(f'``y`` must contain a pandas Series or numpy array, but found: {type(s)}.')
-
-    @staticmethod
-    def _validate_X(X):
-        """
-        Helper function to check input data for forecasters
-
-        Parameters
-        ----------
-        X : pandas.DataFrame
-            Dataframe with exogenous data
-        """
-        if X is not None:
-            if not isinstance(X, pd.DataFrame):
-                raise ValueError(f"`X` must a pandas DataFrame, but found: {type(X)}")
-            if X.shape[0] > 1:
-                raise ValueError(f"`X` must consist of a single row, but found: {X.shape[0]} rows")
-
-            # Check if index is the same for all columns.
-
-            # Get index from first row, can be either pd.Series or np.array.
-            first_index = X.iloc[0, 0].index if hasattr(X.iloc[0, 0], 'index') else pd.RangeIndex(X.iloc[0, 0].shape[0])
-
-            # Series must contain at least 2 observations, otherwise should be primitive.
-            if len(first_index) < 1:
-                raise ValueError(f'Time series must contain at least 2 observations, but found: '
-                                 f'{len(first_index)} observations in column: {X.columns[0]}')
-
-            # Compare with remaining columns
-            for c, col in enumerate(X.columns):
-                index = X.iloc[0, c].index if hasattr(X.iloc[0, c], 'index') else pd.RangeIndex(X.iloc[0, 0].shape[0])
-                if not np.array_equal(first_index, index):
-                    raise ValueError(f'Found time series with unequal index in column {col}. '
-                                     f'Input time-series must have the same index.')
->>>>>>> 893b44da
 
     @staticmethod
     def _prepare_X(X):
